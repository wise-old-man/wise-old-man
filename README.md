--- conflicted
+++ resolved
@@ -38,13 +38,8 @@
 
 The repository is currently divided into 3 components:
 
-<<<<<<< HEAD
 - **Server**: (The backend & API)
   - Node.js / TypeScript
-=======
-- **Server**: (The backend & **API**)
-  - Node.js
->>>>>>> 8ce384ac
   - PostgreSQL: Main Database
   - Sqlite: Tests Database
   - Redis & Bull: Job processor
