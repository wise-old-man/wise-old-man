import React, { useContext } from 'react';
import { useSelector } from 'react-redux';
import { groupSelectors } from 'redux/groups';
import { Table, TablePlaceholder, NumberLabel } from 'components';
import { getMetricIcon, getLevel, getMetricName } from 'utils';
import { SKILLS, BOSSES, ACTIVITIES } from 'config';
import { GroupContext } from '../context';

function Statistics() {
  const { context } = useContext(GroupContext);
  const { id } = context;

  const group = useSelector(groupSelectors.getGroup(id));
  const isLoading = useSelector(groupSelectors.isFetchingStatistics);

  const { statistics } = group;
  const showPlaceholder = isLoading || !group || !statistics;

  return (
    <div className="group-statistics">
      <div className="statistics-block__container">
        <div className="statistics-block">
          <span className="statistic-label">Maxed overall players</span>
          <b className="statistic-value">
            {showPlaceholder ? 'Loading...' : statistics.maxedTotalCount}
          </b>
        </div>
        <div className="statistics-block">
          <span className="statistic-label">126 Combat players</span>
          <b className="statistic-value">
            {showPlaceholder ? 'Loading...' : statistics.maxedCombatCount}
          </b>
        </div>
        <div className="statistics-block">
          <span className="statistic-label">Number of 200ms</span>
          <b className="statistic-value">
            {showPlaceholder ? 'Loading...' : statistics.maxed200msCount}
          </b>
        </div>
      </div>
      <div className="statistics-table">
        <span className="widget-label">Average member stats</span>
        {showPlaceholder ? <TablePlaceholder size={20} /> : renderTable(statistics.averageStats)}
      </div>
    </div>
  );
}

function getValue(row) {
  if (row.experience) {
    return row.experience;
  }

  if (row.kills) {
    return row.kills;
  }

  return row.score;
}

function renderTable(snapshot) {
  const totalLevel = SKILLS.filter(skill => skill !== 'overall')
    .map(s => getLevel(snapshot[s].experience))
    .reduce((acc, cur) => acc + cur);

  const rows = [
    ...SKILLS.map(skill => {
      const { experience, rank } = snapshot[skill];
      const level = skill === 'overall' ? totalLevel : getLevel(experience);
      return { metric: skill, level, experience, rank, ehp: 0 };
    }),
    ...BOSSES.map(boss => {
      const { kills, rank } = snapshot[boss];
      return { metric: boss, kills, rank, ehp: 0 };
    }),
    ...ACTIVITIES.map(activity => {
      const { score, rank } = snapshot[activity];
      return { metric: activity, score, rank, ehp: 0 };
    })
  ];

  const uniqueKeySelector = row => row.metric;

  // Column config
  const columns = [
    {
      key: 'metric',
      className: () => '-primary',
      transform: value => (
        <div className="metric-tag">
          <img src={getMetricIcon(value, true)} alt="" />
          <span>{getMetricName(value)}</span>
        </div>
      )
    },
    {
      key: 'level',
      get: row => row.level || -1,
      transform: val => (val === -1 ? '---' : val)
    },
    {
      key: 'value',
      get: getValue,
      transform: val => (val === -1 ? `---` : <NumberLabel value={val} />)
    },
    {
      key: 'rank',
<<<<<<< HEAD
      transform: val => <NumberLabel value={val} />
=======
      className: () => '-break-small',
      transform: val => (val === -1 ? `---` : <NumberLabel value={val} />)
>>>>>>> 1dd3be54
    }
  ];

  return <Table rows={rows} columns={columns} uniqueKeySelector={uniqueKeySelector} />;
}

export default Statistics;<|MERGE_RESOLUTION|>--- conflicted
+++ resolved
@@ -105,12 +105,7 @@
     },
     {
       key: 'rank',
-<<<<<<< HEAD
-      transform: val => <NumberLabel value={val} />
-=======
-      className: () => '-break-small',
       transform: val => (val === -1 ? `---` : <NumberLabel value={val} />)
->>>>>>> 1dd3be54
     }
   ];
 
