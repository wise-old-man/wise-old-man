--- conflicted
+++ resolved
@@ -194,7 +194,6 @@
 
   // Check if every username in the list is valid
   if (members && members.length > 0) {
-<<<<<<< HEAD
     const invalidUsernames = playerService.isValidUsernames(members.map(member => member.username));
 
     if (invalidUsernames.length > 0) {
@@ -202,12 +201,6 @@
         'Invalid usernames: Names must be 1-12 characters long, contain no special characters, and/or contain no space a the beginning or end of the name.',
         invalidUsernames
       );
-=======
-    for (let i = 0; i < members.length; i++) {
-      if (!playerService.isValidUsername(members[i].username)) {
-        throw new BadRequestError(`Invalid player username: ${members[i].username}`);
-      }
->>>>>>> ea0cae99
     }
   }
 
@@ -267,7 +260,6 @@
 
   if (members) {
     // Check if every username in the list is valid
-<<<<<<< HEAD
     const invalidUsernames = playerService.isValidUsernames(members.map(member => member.username));
 
     if (invalidUsernames.length > 0) {
@@ -275,12 +267,6 @@
         'Invalid usernames: Names must be 1-12 characters long, contain no special characters, and/or contain no space a the beginning or end of the name.',
         invalidUsernames
       );
-=======
-    for (let i = 0; i < members.length; i++) {
-      if (!playerService.isValidUsername(members[i].username)) {
-        throw new BadRequestError(`Invalid player username: ${members[i].username}`);
-      }
->>>>>>> ea0cae99
     }
 
     groupMembers = await setMembers(group, members);
