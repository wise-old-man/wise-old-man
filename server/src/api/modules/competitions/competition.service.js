const _ = require('lodash');
const { Op, Sequelize } = require('sequelize');
const moment = require('moment');
const { ALL_METRICS, getValueKey } = require('../../constants/metrics');
const STATUSES = require('../../constants/statuses.json');
const { Competition, Participation, Player, Snapshot, Group } = require('../../../database');
const { durationBetween, isValidDate, isPast } = require('../../util/dates');
const { generateVerification, verifyCode } = require('../../util/verification');
const { BadRequestError } = require('../../errors');
const playerService = require('../players/player.service');
const snapshotService = require('../snapshots/snapshot.service');
const groupService = require('../groups/group.service');

function sanitizeTitle(title) {
  return title
    .replace(/_/g, ' ')
    .replace(/-/g, ' ')
    .replace(/ +(?= )/g, '')
    .trim();
}

function format(competition) {
  return _.omit(competition.toJSON(), ['verificationHash']);
}

/**
 * Returns a list of all competitions that
 * match the query parameters (title, status, metric).
 */
async function list(title, status, metric, pagination) {
  // The status is optional, however if present, should be valid
  if (status && !STATUSES.includes(status.toLowerCase())) {
    throw new BadRequestError(`Invalid status.`);
  }

  // The metric is optional, however if present, should be valid
  if (metric && !ALL_METRICS.includes(metric.toLowerCase())) {
    throw new BadRequestError(`Invalid metric.`);
  }

  const query = {};

  if (title) {
    query.title = { [Op.iLike]: `%${sanitizeTitle(title)}%` };
  }

  if (metric) {
    query.metric = metric.toLowerCase();
  }

  if (status) {
    const formattedStatus = status.toLowerCase();
    const now = new Date();

    if (formattedStatus === 'finished') {
      query.endsAt = { [Op.lt]: now };
    } else if (formattedStatus === 'upcoming') {
      query.startsAt = { [Op.gt]: now };
    } else if (formattedStatus === 'ongoing') {
      query.startsAt = { [Op.lt]: now };
      query.endsAt = { [Op.gt]: now };
    }
  }

  const competitions = await Competition.findAll({
    where: query,
    limit: pagination.limit,
    offset: pagination.offset
  });

  const formattedCompetitions = competitions.map(c => {
    return { ...format(c), duration: durationBetween(c.startsAt, c.endsAt) };
  });

  const completeCompetitions = await attachParticipantCount(formattedCompetitions);
  return completeCompetitions;
}

/**
 * Returns a list of all competitions for a specific group.
 */
async function findForGroup(groupId, pagination) {
  const competitions = await Competition.findAll({
    where: { groupId },
    limit: pagination.limit,
    offset: pagination.offset
  });

  const formattedCompetitions = competitions.map(c => {
    return { ...format(c), duration: durationBetween(c.startsAt, c.endsAt) };
  });

  const completeCompetitions = await attachParticipantCount(formattedCompetitions);
  return completeCompetitions;
}

/**
 * Find all competitions that a given player is participating in. (Or has participated)
 */
async function findForPlayer(playerId, pagination) {
  if (!playerId) {
    throw new BadRequestError(`Invalid player id.`);
  }

  const participations = await Participation.findAll({
    where: { playerId },
    attributes: [],
    include: [{ model: Competition }]
  });

  const formattedCompetitions = participations
    .slice(pagination.offset, pagination.offset + pagination.limit)
    .map(({ competition }) => ({
      ...format(competition),
      duration: durationBetween(competition.startsAt, competition.endsAt)
    }));

  const completeCompetitions = await attachParticipantCount(formattedCompetitions);
  return completeCompetitions;
}

/**
 * Given a list of competitions, it will fetch the participant count of each,
 * and inserts a "participantCount" field in every competition object.
 */
async function attachParticipantCount(competitions) {
  /**
   * Will return a participant count for every competition, with the format:
   * [ {competitionId: 35, count: "4"}, {competitionId: 41, count: "31"} ]
   */
  const participantCount = await Participation.findAll({
    where: { competitionId: competitions.map(countMap => countMap.id) },
    attributes: ['competitionId', [Sequelize.fn('COUNT', Sequelize.col('competitionId')), 'count']],
    group: ['competitionId']
  });

  /**
   * Convert the counts fetched above, into a key:value format:
   * { 35: 4, 41: 31 }
   */
  const countMap = _.mapValues(
    _.keyBy(
      participantCount.map(c => ({
        competitionId: c.competitionId,
        count: parseInt(c.toJSON().count, 10)
      })),
      c => c.competitionId
    ),
    c => c.count
  );

  return competitions.map(g => ({ ...g, participantCount: countMap[g.id] || 0 }));
}

/**
 * Get all the data on a given competition.
 */
async function view(id) {
  if (!id) {
    throw new BadRequestError('Invalid competition id.');
  }

  const competition = await Competition.findOne({
    where: { id },
    include: [{ model: Group }]
  });

  if (!competition) {
    throw new BadRequestError(`Competition of id ${id} was not found.`);
  }

  const metricKey = getValueKey(competition.metric);
  const duration = durationBetween(competition.startsAt, competition.endsAt);
  const group = competition.group ? groupService.format(competition.group) : null;

  // Fetch all participations, including their players and snapshots
  const participations = await Participation.findAll({
    where: { competitionId: id },
    include: [
      { model: Player },
      { model: Snapshot, as: 'startSnapshot', attributes: [metricKey] },
      { model: Snapshot, as: 'endSnapshot', attributes: [metricKey] }
    ]
  });

  // Format the participants, and sort them (by descending delta)
  const participants = participations
    .map(({ player, startSnapshot, endSnapshot }) => {
      const start = startSnapshot ? Math.max(0, startSnapshot[metricKey]) : 0;
      const end = endSnapshot ? endSnapshot[metricKey] : 0;
      const delta = end - start;

      return {
        id: player.id,
        username: player.username,
        type: player.type,
        updatedAt: player.updatedAt,
        progress: { start, end, delta },
        history: []
      };
    })
    .sort((a, b) => b.progress.delta - a.progress.delta);

  // Select the top 10 players
  const top10Ids = participants.slice(0, 10).map(p => p.id);

  // Select all snapshots for the top 10 players, created during the competition
  const raceSnapshots = await snapshotService.findAllBetween(
    top10Ids,
    competition.startsAt,
    competition.endsAt
  );

  // Map the snapshots into a simpler format
  const raceData = raceSnapshots.map(s => ({
    createdAt: s.createdAt,
    playerId: s.playerId,
    value: s[metricKey]
  }));

  // Add all "race data" to their respective players' history
  raceData.forEach(d => {
    const player = participants.find(p => p.id === d.playerId);
    if (player) {
      player.history.push({ date: d.createdAt, value: d.value });
    }
  });

  // Sum all gained values
  const totalGained =
    participants &&
    participants.length &&
    participants.map(p => p.progress.delta).reduce((a, c) => a + c);

  return { ...format(competition), duration, totalGained, participants, group };
}

/**
 * Create a new competition.
 *
 * Note: if a groupId is given, the participants will be
 * the group's members, and the "participants" argument will be ignored.
 */
async function create(title, metric, startsAt, endsAt, groupId, participants) {
  if (!title) {
    throw new BadRequestError('Invalid competition title.');
  }

  if (!metric) {
    throw new BadRequestError('Invalid competition metric.');
  }

  if (!startsAt || !isValidDate(startsAt)) {
    throw new BadRequestError('Invalid start date.');
  }

  if (!endsAt || !isValidDate(endsAt)) {
    throw new BadRequestError('Invalid end date.');
  }

  if (isPast(startsAt) || isPast(endsAt)) {
    throw new BadRequestError('Invalid dates: All start and end dates must be in the future.');
  }

  if (groupId) {
    const group = await groupService.findOne(groupId);

    if (!group) {
      throw new BadRequestError('Invalid group id.');
    }
  }

  if (participants && participants.length > 0) {
<<<<<<< HEAD
    // Check if every username in the list is valid
    const invalidUsernames = playerService.isValidUsernames(
      participants.map(participant => participant.username)
    );

    if (invalidUsernames.length > 0) {
      throw new BadRequestError(
        'Invalid usernames: Names must be 1-12 characters long, contain no special characters, and/or contain no space a the beginning or end of the name.',
        invalidUsernames
      );
=======
    for (let i = 0; i < participants.length; i++) {
      if (!playerService.isValidUsername(participants[i])) {
        throw new BadRequestError(`Invalid player username: ${participants[i]}`);
      }
>>>>>>> ea0cae99
    }
  }

  const [verificationCode, verificationHash] = await generateVerification();
  const sanitizedTitle = sanitizeTitle(title);

  const competition = await Competition.create({
    title: sanitizedTitle,
    metric: metric.toLowerCase(),
    verificationCode,
    verificationHash,
    startsAt,
    endsAt,
    groupId
  });

  if (!groupId && !participants) {
    return { ...format(competition), participants: [] };
  }

  const newParticipants = groupId
    ? await addAllGroupMembers(competition, groupId)
    : await setParticipants(competition, participants);

  return { ...format(competition), participants: newParticipants };
}

/**
 * Edit a competition
 *
 * Note: If "participants" is defined, it will replace the existing participants.
 */
async function edit(id, title, metric, startsAt, endsAt, participants, verificationCode) {
  if (!id) {
    throw new BadRequestError('Invalid competition id.');
  }

  if (!verificationCode) {
    throw new BadRequestError('Invalid verification code.');
  }

  if (endsAt && !isValidDate(endsAt)) {
    throw new BadRequestError('Invalid end date.');
  }

  if (startsAt && !isValidDate(startsAt)) {
    throw new BadRequestError('Invalid start date.');
  }

  const competition = await Competition.findOne({ where: { id } });

  if (!competition) {
    throw new BadRequestError(`Competition of id ${id} was not found.`);
  }

  if (isPast(competition.startsAt) && metric && metric.toLowerCase() !== competition.metric) {
    throw new BadRequestError(`The competition has started, the metric cannot be changed.`);
  }

  if (isPast(competition.startsAt) && startsAt && startsAt !== competition.startsAt) {
    throw new BadRequestError(`The competition has started, the start date cannot be changed.`);
  }

  const verified = await verifyCode(competition.verificationHash, verificationCode);

  if (!verified) {
    throw new BadRequestError('Incorrect verification code.');
  }

  const newValues = {};

  if (title) {
    newValues.title = sanitizeTitle(title);
  }

  if (metric) {
    newValues.metric = metric;
  }

  if (startsAt) {
    newValues.startsAt = startsAt;
  }

  if (endsAt) {
    newValues.endsAt = endsAt;
  }

  let competitionParticipants;

  if (participants) {
    // Check if every username in the list is valid
<<<<<<< HEAD
    const invalidUsernames = playerService.isValidUsernames(
      participants.map(participant => participant.username)
    );

    if (invalidUsernames.length > 0) {
      throw new BadRequestError(
        'Invalid usernames: Names must be 1-12 characters long, contain no special characters, and/or contain no space a the beginning or end of the name.',
        invalidUsernames
      );
=======
    for (let i = 0; i < participants.length; i++) {
      if (!playerService.isValidUsername(participants[i])) {
        throw new BadRequestError(`Invalid player username: ${participants[i]}`);
      }
>>>>>>> ea0cae99
    }

    competitionParticipants = await setParticipants(competition, participants);
  } else {
    const participations = await competition.getParticipants();
    competitionParticipants = participations.map(p => ({ ...p.toJSON(), participations: undefined }));
  }

  await competition.update(newValues);

  return { ...format(competition), participants: competitionParticipants };
}

/**
 * Permanently delete a competition and all associated participations.
 */
async function destroy(id, verificationCode) {
  if (!id) {
    throw new BadRequestError('Invalid competition id.');
  }

  if (!verificationCode) {
    throw new BadRequestError('Invalid verification code.');
  }

  const competition = await Competition.findOne({ where: { id } });
  const { title } = competition;

  if (!competition) {
    throw new BadRequestError(`Competition of id ${id} was not found.`);
  }

  const verified = await verifyCode(competition.verificationHash, verificationCode);

  if (!verified) {
    throw new BadRequestError('Incorrect verification code.');
  }

  await competition.destroy();
  return title;
}

/**
 * Set the participants of a competition.
 *
 * This will replace any existing participants.
 */
async function setParticipants(competition, usernames) {
  if (!competition) {
    throw new BadRequestError(`Invalid competition.`);
  }

  const existingParticipants = await competition.getParticipants();
  const existingUsernames = existingParticipants.map(e => e.username);

  const usernamesToAdd = usernames.filter(u => !existingUsernames.includes(u));

  const playersToRemove = existingParticipants.filter(p => !usernames.includes(p.username));
  const playersToAdd = await playerService.findAllOrCreate(usernamesToAdd);

  if (playersToRemove && playersToRemove.length > 0) {
    await competition.removeParticipants(playersToRemove);
  }

  if (playersToAdd && playersToAdd.length > 0) {
    await competition.addParticipants(playersToAdd);
  }

  const participants = await competition.getParticipants();
  return participants.map(p => ({ ...p.toJSON(), participations: undefined }));
}

/**
 * Add all members of a group as participants of a competition.
 */
async function addAllGroupMembers(competition, groupId) {
  if (!competition) {
    throw new BadRequestError('Invalid competition.');
  }

  if (!groupId) {
    throw new BadRequestError('Invalid group id.');
  }

  // Find all the group's members
  const members = await groupService.getMembers(groupId);

  // Manually create participations for all these players
  await Participation.bulkCreate(members.map(p => ({ competitionId: competition.id, playerId: p.id })));

  // Update the "updatedAt" timestamp on the competition model
  await competition.changed('updatedAt', true);
  await competition.save();

  return members;
}

/**
 * Adds all the usernames as competition participants.
 */
async function addParticipants(id, verificationCode, usernames) {
  if (!id) {
    throw new BadRequestError('Invalid competition id.');
  }

  if (!verificationCode) {
    throw new BadRequestError('Invalid verification code.');
  }

  if (!usernames || usernames.length === 0) {
    throw new BadRequestError('Invalid participants list.');
  }

  const competition = await Competition.findOne({ where: { id } });

  if (!competition) {
    throw new BadRequestError(`Competition of id ${id} was not found.`);
  }

  const verified = await verifyCode(competition.verificationHash, verificationCode);

  if (!verified) {
    throw new BadRequestError('Incorrect verification code.');
  }

  // Find all existing participants
  const existingIds = (await competition.getParticipants()).map(p => p.id);

  // Find or create all players with the given usernames
  const players = await playerService.findAllOrCreate(usernames);

  const newPlayers = players.filter(p => existingIds && !existingIds.includes(p.id));

  if (!newPlayers || !newPlayers.length) {
    throw new BadRequestError('All players given are already competing.');
  }

  await competition.addParticipants(newPlayers);

  // Update the "updatedAt" timestamp on the competition model
  await competition.changed('updatedAt', true);
  await competition.save();

  return newPlayers;
}

/**
 * Removes all the usernames (participants) from a competition.
 */
async function removeParticipants(id, verificationCode, usernames) {
  if (!id) {
    throw new BadRequestError('Invalid competition id.');
  }

  if (!verificationCode) {
    throw new BadRequestError('Invalid verification code.');
  }

  if (!usernames || usernames.length === 0) {
    throw new BadRequestError('Invalid participants list.');
  }

  const competition = await Competition.findOne({ where: { id } });

  if (!competition) {
    throw new BadRequestError(`Competition of id ${id} was not found.`);
  }

  const verified = await verifyCode(competition.verificationHash, verificationCode);

  if (!verified) {
    throw new BadRequestError('Incorrect verification code.');
  }

  const playersToRemove = await playerService.findAll(usernames);

  if (!playersToRemove || !playersToRemove.length) {
    throw new BadRequestError('No valid untracked players were given.');
  }

  // Remove all specific players, and return the removed count
  const removedPlayersCount = await competition.removeParticipants(playersToRemove);

  if (!removedPlayersCount) {
    throw new BadRequestError('None of the players given were competing.');
  }

  // Update the "updatedAt" timestamp on the competition model
  await competition.changed('updatedAt', true);
  await competition.save();

  return removedPlayersCount;
}

/**
 * Sync all participations for a given player id.
 *
 * When a player is updated, this should be executed by a job.
 * This should update all the "endSnapshotId" field in the player's participations.
 */
async function syncParticipations(playerId) {
  const currentDate = new Date();

  const participations = await Participation.findAll({
    attributes: ['competitionId', 'playerId'],
    where: { playerId },
    include: [
      {
        model: Competition,
        attributes: ['startsAt', 'endsAt'],
        where: {
          startsAt: { [Op.lt]: currentDate },
          endsAt: { [Op.gte]: currentDate }
        }
      }
    ]
  });

  if (!participations || participations.length === 0) {
    return;
  }

  // Get most recent snapshot
  const latestSnapshot = await snapshotService.findLatest(playerId);

  await Promise.all(
    participations.map(async participation => {
      const { startsAt } = participation.competition;
      const startSnapshot = await snapshotService.findFirstSince(playerId, startsAt);

      await participation.update({
        startSnapshotId: startSnapshot.id,
        endSnapshotId: latestSnapshot.id
      });

      return participation;
    })
  );
}

/**
 * Get all participants for a specific competition id.
 */
async function getParticipants(id) {
  if (!id) {
    throw new BadRequestError('Invalid competition id.');
  }

  const competition = await Competition.findOne({ where: { id } });

  if (!competition) {
    throw new BadRequestError(`Competition of id ${id} was not found.`);
  }

  const participants = await competition.getParticipants();

  return participants;
}

/**
 * Get outdated participants for a specific competition id.
 * A participant is considered outdated 10 minutes after their last update
 */
async function getOutdatedParticipants(competitionId) {
  if (!competitionId) {
    throw new BadRequestError('Invalid competition id.');
  }

  const tenMinsAgo = moment().subtract(10, 'minute');

  const participantsToUpdate = await Participation.findAll({
    attributes: ['competitionId', 'playerId'],
    where: { competitionId },
    include: [
      {
        model: Player,
        where: {
          updatedAt: { [Op.lt]: tenMinsAgo.toDate() }
        }
      }
    ]
  });

  return participantsToUpdate.map(({ player }) => player);
}

/**
 * Adds all the playerIds to all ongoing/upcoming competitions of a specific group.
 *
 * This should be executed when players are added to a group, so that they can
 * participate in future or current group competitions.
 */
async function addToGroupCompetitions(groupId, playerIds) {
  // Find all upcoming/ongoing competitions for the group
  const competitions = await Competition.findAll({
    attributes: ['id'],
    where: {
      groupId,
      endsAt: { [Op.gt]: new Date() }
    }
  });

  const participations = [];

  // Build an array of all (supposed) participations
  competitions.forEach(c => {
    playerIds.forEach(playerId => {
      participations.push({ playerId, competitionId: c.id });
    });
  });

  // Bulk create all the participations, ignoring any duplicates
  await Participation.bulkCreate(participations, { ignoreDuplicates: true });
}

/**
 * Removes all the playerIds from all ongoing/upcoming competitions of a specific group.
 *
 * This should be executed when players are removed from a group, so that they are
 * no longer participating in future or current group competitions.
 */
async function removeFromGroupCompetitions(groupId, playerIds) {
  // Find all upcoming/ongoing competitions for the group
  const competitionIds = (
    await Competition.findAll({
      attributes: ['id'],
      where: {
        groupId,
        endsAt: { [Op.gt]: new Date() }
      }
    })
  ).map(c => c.id);

  await Participation.destroy({ where: { competitionId: competitionIds, playerId: playerIds } });
}

/**
 * Update all participants of a competition.
 *
 * An update action must be supplied, to be executed for
 * every participant. This is to prevent calling jobs from
 * within the service. I'd rather call them from the controller.
 *
 * Note: this is a soft update, meaning it will only create a new
 * snapshot. It won't import from CML or determine player type.
 */
async function updateAllParticipants(id, updateAction) {
  if (!id) {
    throw new BadRequestError('Invalid competition id.');
  }

  const competition = await Competition.findOne({ where: { id } });

  if (!competition) {
    throw new BadRequestError(`Competition of id ${id} was not found.`);
  }

  const participants = await getOutdatedParticipants(id);

  if (!participants || participants.length === 0) {
    throw new BadRequestError('This competition has no participants that should be updated');
  }

  // Execute the update action for every participant
  participants.forEach(player => updateAction(player));

  return participants;
}

exports.list = list;
exports.findForGroup = findForGroup;
exports.findForPlayer = findForPlayer;
exports.view = view;
exports.create = create;
exports.edit = edit;
exports.destroy = destroy;
exports.addParticipants = addParticipants;
exports.removeParticipants = removeParticipants;
exports.syncParticipations = syncParticipations;
exports.getParticipants = getParticipants;
exports.addToGroupCompetitions = addToGroupCompetitions;
exports.removeFromGroupCompetitions = removeFromGroupCompetitions;
exports.updateAllParticipants = updateAllParticipants;<|MERGE_RESOLUTION|>--- conflicted
+++ resolved
@@ -271,7 +271,6 @@
   }
 
   if (participants && participants.length > 0) {
-<<<<<<< HEAD
     // Check if every username in the list is valid
     const invalidUsernames = playerService.isValidUsernames(
       participants.map(participant => participant.username)
@@ -282,12 +281,6 @@
         'Invalid usernames: Names must be 1-12 characters long, contain no special characters, and/or contain no space a the beginning or end of the name.',
         invalidUsernames
       );
-=======
-    for (let i = 0; i < participants.length; i++) {
-      if (!playerService.isValidUsername(participants[i])) {
-        throw new BadRequestError(`Invalid player username: ${participants[i]}`);
-      }
->>>>>>> ea0cae99
     }
   }
 
@@ -379,7 +372,6 @@
 
   if (participants) {
     // Check if every username in the list is valid
-<<<<<<< HEAD
     const invalidUsernames = playerService.isValidUsernames(
       participants.map(participant => participant.username)
     );
@@ -389,12 +381,6 @@
         'Invalid usernames: Names must be 1-12 characters long, contain no special characters, and/or contain no space a the beginning or end of the name.',
         invalidUsernames
       );
-=======
-    for (let i = 0; i < participants.length; i++) {
-      if (!playerService.isValidUsername(participants[i])) {
-        throw new BadRequestError(`Invalid player username: ${participants[i]}`);
-      }
->>>>>>> ea0cae99
     }
 
     competitionParticipants = await setParticipants(competition, participants);
