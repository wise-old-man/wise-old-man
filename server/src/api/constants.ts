export const OSRS_HISCORES = {
  regular: 'https://services.runescape.com/m=hiscore_oldschool/index_lite.ws',
  ironman: 'https://services.runescape.com/m=hiscore_oldschool_ironman/index_lite.ws',
  hardcore: 'https://services.runescape.com/m=hiscore_oldschool_hardcore_ironman/index_lite.ws',
  ultimate: 'https://services.runescape.com/m=hiscore_oldschool_ultimate/index_lite.ws',
  nameCheck: 'https://secure.runescape.com/m=hiscore_oldschool/overall?table=0'
};

export const CML = {
  HISTORY: 'https://crystalmathlabs.com/tracker/api.php?type=datapoints',
  MEMBERS: 'https://www.crystalmathlabs.com/tracker/compcreate.php'
};

export const TEMPLE_OSRS = {
  // Limited to 200 datapoints
  HISTORY: 'https://templeosrs.com/api/player_datapoints.php',
  MEMBERS: 'https://templeosrs.com/api/groupmembers.php',
  PARTICIPANTS: 'https://templeosrs.com/api/compmembers.php',
  GROUP_INFO: 'https://templeosrs.com/api/group_info.php'
<<<<<<< HEAD
};
=======
};

export const SKILLS_MAP = [
  { key: 'overall', name: 'Overall' },
  { key: 'attack', name: 'Attack' },
  { key: 'defence', name: 'Defence' },
  { key: 'strength', name: 'Strength' },
  { key: 'hitpoints', name: 'Hitpoints' },
  { key: 'ranged', name: 'Ranged' },
  { key: 'prayer', name: 'Prayer' },
  { key: 'magic', name: 'Magic' },
  { key: 'cooking', name: 'Cooking' },
  { key: 'woodcutting', name: 'Woodcutting' },
  { key: 'fletching', name: 'Fletching' },
  { key: 'fishing', name: 'Fishing' },
  { key: 'firemaking', name: 'Firemaking' },
  { key: 'crafting', name: 'Crafting' },
  { key: 'smithing', name: 'Smithing' },
  { key: 'mining', name: 'Mining' },
  { key: 'herblore', name: 'Herblore' },
  { key: 'agility', name: 'Agility' },
  { key: 'thieving', name: 'Thieving' },
  { key: 'slayer', name: 'Slayer' },
  { key: 'farming', name: 'Farming' },
  { key: 'runecrafting', name: 'Runecrafting' },
  { key: 'hunter', name: 'Hunter' },
  { key: 'construction', name: 'Construction' }
];

export const ACTIVITIES_MAP = [
  { key: 'league_points', name: 'League Points' },
  { key: 'bounty_hunter_hunter', name: 'Bounty Hunter (Hunter)' },
  { key: 'bounty_hunter_rogue', name: 'Bounty Hunter (Rogue)' },
  { key: 'clue_scrolls_all', name: 'Clue Scrolls (All)' },
  { key: 'clue_scrolls_beginner', name: 'Clue Scrolls (Beginner)' },
  { key: 'clue_scrolls_easy', name: 'Clue Scrolls (Easy)' },
  { key: 'clue_scrolls_medium', name: 'Clue Scrolls (Medium)' },
  { key: 'clue_scrolls_hard', name: 'Clue Scrolls (Hard)' },
  { key: 'clue_scrolls_elite', name: 'Clue Scrolls (Elite)' },
  { key: 'clue_scrolls_master', name: 'Clue Scrolls (Master)' },
  { key: 'last_man_standing', name: 'Last Man Standing' },
  { key: 'soul_wars_zeal', name: 'Soul Wars Zeal' }
];

export const BOSSES_MAP = [
  { key: 'abyssal_sire', name: 'Abyssal Sire' },
  { key: 'alchemical_hydra', name: 'Alchemical Hydra' },
  { key: 'barrows_chests', name: 'Barrows Chests' },
  { key: 'bryophyta', name: 'Bryophyta' },
  { key: 'callisto', name: 'Callisto' },
  { key: 'cerberus', name: 'Cerberus' },
  { key: 'chambers_of_xeric', name: 'Chambers Of Xeric' },
  { key: 'chambers_of_xeric_challenge_mode', name: 'Chambers Of Xeric (CM)' },
  { key: 'chaos_elemental', name: 'Chaos Elemental' },
  { key: 'chaos_fanatic', name: 'Chaos Fanatic' },
  { key: 'commander_zilyana', name: 'Commander Zilyana' },
  { key: 'corporeal_beast', name: 'Corporeal Beast' },
  { key: 'crazy_archaeologist', name: 'Crazy Archaeologist' },
  { key: 'dagannoth_prime', name: 'Dagannoth Prime' },
  { key: 'dagannoth_rex', name: 'Dagannoth Rex' },
  { key: 'dagannoth_supreme', name: 'Dagannoth Supreme' },
  { key: 'deranged_archaeologist', name: 'Deranged Archaeologist' },
  { key: 'general_graardor', name: 'General Graardor' },
  { key: 'giant_mole', name: 'Giant Mole' },
  { key: 'grotesque_guardians', name: 'Grotesque Guardians' },
  { key: 'hespori', name: 'Hespori' },
  { key: 'kalphite_queen', name: 'Kalphite Queen' },
  { key: 'king_black_dragon', name: 'King Black Dragon' },
  { key: 'kraken', name: 'Kraken' },
  { key: 'kreearra', name: "Kree'Arra" },
  { key: 'kril_tsutsaroth', name: "K'ril Tsutsaroth" },
  { key: 'mimic', name: 'Mimic' },
  { key: 'nex', name: 'Nex' },
  { key: 'nightmare', name: 'Nightmare' },
  { key: 'phosanis_nightmare', name: "Phosani's Nightmare" },
  { key: 'obor', name: 'Obor' },
  { key: 'sarachnis', name: 'Sarachnis' },
  { key: 'scorpia', name: 'Scorpia' },
  { key: 'skotizo', name: 'Skotizo' },
  { key: 'tempoross', name: 'Tempoross' },
  { key: 'the_gauntlet', name: 'The Gauntlet' },
  { key: 'the_corrupted_gauntlet', name: 'The Corrupted Gauntlet' },
  { key: 'theatre_of_blood', name: 'Theatre Of Blood' },
  { key: 'theatre_of_blood_hard_mode', name: 'Theatre Of Blood (HM)' },
  { key: 'thermonuclear_smoke_devil', name: 'Thermonuclear Smoke Devil' },
  { key: 'tzkal_zuk', name: 'TzKal-Zuk' },
  { key: 'tztok_jad', name: 'TzTok-Jad' },
  { key: 'venenatis', name: 'Venenatis' },
  { key: 'vetion', name: "Vet'ion" },
  { key: 'vorkath', name: 'Vorkath' },
  { key: 'wintertodt', name: 'Wintertodt' },
  { key: 'zalcano', name: 'Zalcano' },
  { key: 'zulrah', name: 'Zulrah' }
];

export const VIRTUAL_MAP = [
  { key: 'ehp', name: 'EHP' },
  { key: 'ehb', name: 'EHB' }
];

export const MEMBER_SKILLS = [
  'agility',
  'construction',
  'farming',
  'fletching',
  'herblore',
  'hunter',
  'thieving',
  'slayer'
];

export const F2P_BOSSES = ['obor', 'bryophyta'];

export const COMBAT_SKILLS = ['attack', 'strength', 'defence', 'hitpoints', 'ranged', 'prayer', 'magic'];

export const SKILLS = SKILLS_MAP.map(s => s.key);
export const ACTIVITIES = ACTIVITIES_MAP.map(s => s.key);
export const BOSSES = BOSSES_MAP.map(s => s.key);
export const REAL_SKILLS = SKILLS.filter(s => s !== 'overall');

export const VIRTUAL = VIRTUAL_MAP.map(s => s.key);

export const ALL_METRICS = [...SKILLS, ...ACTIVITIES, ...BOSSES, ...VIRTUAL];
>>>>>>> 5c76c2f9
<|MERGE_RESOLUTION|>--- conflicted
+++ resolved
@@ -17,130 +17,4 @@
   MEMBERS: 'https://templeosrs.com/api/groupmembers.php',
   PARTICIPANTS: 'https://templeosrs.com/api/compmembers.php',
   GROUP_INFO: 'https://templeosrs.com/api/group_info.php'
-<<<<<<< HEAD
-};
-=======
-};
-
-export const SKILLS_MAP = [
-  { key: 'overall', name: 'Overall' },
-  { key: 'attack', name: 'Attack' },
-  { key: 'defence', name: 'Defence' },
-  { key: 'strength', name: 'Strength' },
-  { key: 'hitpoints', name: 'Hitpoints' },
-  { key: 'ranged', name: 'Ranged' },
-  { key: 'prayer', name: 'Prayer' },
-  { key: 'magic', name: 'Magic' },
-  { key: 'cooking', name: 'Cooking' },
-  { key: 'woodcutting', name: 'Woodcutting' },
-  { key: 'fletching', name: 'Fletching' },
-  { key: 'fishing', name: 'Fishing' },
-  { key: 'firemaking', name: 'Firemaking' },
-  { key: 'crafting', name: 'Crafting' },
-  { key: 'smithing', name: 'Smithing' },
-  { key: 'mining', name: 'Mining' },
-  { key: 'herblore', name: 'Herblore' },
-  { key: 'agility', name: 'Agility' },
-  { key: 'thieving', name: 'Thieving' },
-  { key: 'slayer', name: 'Slayer' },
-  { key: 'farming', name: 'Farming' },
-  { key: 'runecrafting', name: 'Runecrafting' },
-  { key: 'hunter', name: 'Hunter' },
-  { key: 'construction', name: 'Construction' }
-];
-
-export const ACTIVITIES_MAP = [
-  { key: 'league_points', name: 'League Points' },
-  { key: 'bounty_hunter_hunter', name: 'Bounty Hunter (Hunter)' },
-  { key: 'bounty_hunter_rogue', name: 'Bounty Hunter (Rogue)' },
-  { key: 'clue_scrolls_all', name: 'Clue Scrolls (All)' },
-  { key: 'clue_scrolls_beginner', name: 'Clue Scrolls (Beginner)' },
-  { key: 'clue_scrolls_easy', name: 'Clue Scrolls (Easy)' },
-  { key: 'clue_scrolls_medium', name: 'Clue Scrolls (Medium)' },
-  { key: 'clue_scrolls_hard', name: 'Clue Scrolls (Hard)' },
-  { key: 'clue_scrolls_elite', name: 'Clue Scrolls (Elite)' },
-  { key: 'clue_scrolls_master', name: 'Clue Scrolls (Master)' },
-  { key: 'last_man_standing', name: 'Last Man Standing' },
-  { key: 'soul_wars_zeal', name: 'Soul Wars Zeal' }
-];
-
-export const BOSSES_MAP = [
-  { key: 'abyssal_sire', name: 'Abyssal Sire' },
-  { key: 'alchemical_hydra', name: 'Alchemical Hydra' },
-  { key: 'barrows_chests', name: 'Barrows Chests' },
-  { key: 'bryophyta', name: 'Bryophyta' },
-  { key: 'callisto', name: 'Callisto' },
-  { key: 'cerberus', name: 'Cerberus' },
-  { key: 'chambers_of_xeric', name: 'Chambers Of Xeric' },
-  { key: 'chambers_of_xeric_challenge_mode', name: 'Chambers Of Xeric (CM)' },
-  { key: 'chaos_elemental', name: 'Chaos Elemental' },
-  { key: 'chaos_fanatic', name: 'Chaos Fanatic' },
-  { key: 'commander_zilyana', name: 'Commander Zilyana' },
-  { key: 'corporeal_beast', name: 'Corporeal Beast' },
-  { key: 'crazy_archaeologist', name: 'Crazy Archaeologist' },
-  { key: 'dagannoth_prime', name: 'Dagannoth Prime' },
-  { key: 'dagannoth_rex', name: 'Dagannoth Rex' },
-  { key: 'dagannoth_supreme', name: 'Dagannoth Supreme' },
-  { key: 'deranged_archaeologist', name: 'Deranged Archaeologist' },
-  { key: 'general_graardor', name: 'General Graardor' },
-  { key: 'giant_mole', name: 'Giant Mole' },
-  { key: 'grotesque_guardians', name: 'Grotesque Guardians' },
-  { key: 'hespori', name: 'Hespori' },
-  { key: 'kalphite_queen', name: 'Kalphite Queen' },
-  { key: 'king_black_dragon', name: 'King Black Dragon' },
-  { key: 'kraken', name: 'Kraken' },
-  { key: 'kreearra', name: "Kree'Arra" },
-  { key: 'kril_tsutsaroth', name: "K'ril Tsutsaroth" },
-  { key: 'mimic', name: 'Mimic' },
-  { key: 'nex', name: 'Nex' },
-  { key: 'nightmare', name: 'Nightmare' },
-  { key: 'phosanis_nightmare', name: "Phosani's Nightmare" },
-  { key: 'obor', name: 'Obor' },
-  { key: 'sarachnis', name: 'Sarachnis' },
-  { key: 'scorpia', name: 'Scorpia' },
-  { key: 'skotizo', name: 'Skotizo' },
-  { key: 'tempoross', name: 'Tempoross' },
-  { key: 'the_gauntlet', name: 'The Gauntlet' },
-  { key: 'the_corrupted_gauntlet', name: 'The Corrupted Gauntlet' },
-  { key: 'theatre_of_blood', name: 'Theatre Of Blood' },
-  { key: 'theatre_of_blood_hard_mode', name: 'Theatre Of Blood (HM)' },
-  { key: 'thermonuclear_smoke_devil', name: 'Thermonuclear Smoke Devil' },
-  { key: 'tzkal_zuk', name: 'TzKal-Zuk' },
-  { key: 'tztok_jad', name: 'TzTok-Jad' },
-  { key: 'venenatis', name: 'Venenatis' },
-  { key: 'vetion', name: "Vet'ion" },
-  { key: 'vorkath', name: 'Vorkath' },
-  { key: 'wintertodt', name: 'Wintertodt' },
-  { key: 'zalcano', name: 'Zalcano' },
-  { key: 'zulrah', name: 'Zulrah' }
-];
-
-export const VIRTUAL_MAP = [
-  { key: 'ehp', name: 'EHP' },
-  { key: 'ehb', name: 'EHB' }
-];
-
-export const MEMBER_SKILLS = [
-  'agility',
-  'construction',
-  'farming',
-  'fletching',
-  'herblore',
-  'hunter',
-  'thieving',
-  'slayer'
-];
-
-export const F2P_BOSSES = ['obor', 'bryophyta'];
-
-export const COMBAT_SKILLS = ['attack', 'strength', 'defence', 'hitpoints', 'ranged', 'prayer', 'magic'];
-
-export const SKILLS = SKILLS_MAP.map(s => s.key);
-export const ACTIVITIES = ACTIVITIES_MAP.map(s => s.key);
-export const BOSSES = BOSSES_MAP.map(s => s.key);
-export const REAL_SKILLS = SKILLS.filter(s => s !== 'overall');
-
-export const VIRTUAL = VIRTUAL_MAP.map(s => s.key);
-
-export const ALL_METRICS = [...SKILLS, ...ACTIVITIES, ...BOSSES, ...VIRTUAL];
->>>>>>> 5c76c2f9
+};